--- conflicted
+++ resolved
@@ -57,11 +57,7 @@
 }
 END_SECTION
 
-<<<<<<< HEAD
-START_SECTION((void writeTargets(const std::vector<FASTAFile::FASTAEntry>& fasta_entries, const String& out_path, const IntList& charges, const String rt_model_path, const DoubleReal rel_rt_window_size, const bool rt_in_seconds,Size missed_cleavages)))
-=======
 START_SECTION((void writeTargets(const std::vector<FASTAFile::FASTAEntry>& fasta_entries, const String& out_path, const IntList& charges, const String rt_model_path)))
->>>>>>> 6618663a
 {
 	// load data and write out file
 	InclusionExclusionList list;
@@ -90,11 +86,7 @@
 }
 END_SECTION
 
-<<<<<<< HEAD
-START_SECTION((void writeTargets(const FeatureMap<>& map, const String& out_path, const DoubleReal rel_rt_window_size, const bool rt_in_seconds)))
-=======
 START_SECTION((void writeTargets(const FeatureMap<>& map, const String& out_path)))
->>>>>>> 6618663a
 {
   InclusionExclusionList list;
 	FeatureMap<> map;
@@ -142,27 +134,15 @@
   f.setMZ(1001);
   map.push_back(f);
 
-<<<<<<< HEAD
-
-  list.writeTargets(map,out,rel_rt_window_size,rt_in_seconds);
-=======
   p.setValue("merge:rt_tol", 0.0);
   p.setValue("merge:mz_tol", 10.0);
   p.setValue("merge:mz_tol_unit", "ppm");
   list.setParameters(p);
   list.writeTargets(map,out);
->>>>>>> 6618663a
   TextFile tf;
   tf.load(out);
 
   TEST_EQUAL(tf.size(), 4);
-<<<<<<< HEAD
-
-  // test exact m/z matching (no deviation allowed)
-  {
-  InclusionExclusionList list(0, 0, true);
-  list.writeTargets(map,out,rel_rt_window_size,rt_in_seconds);
-=======
   for (Size ii=0; ii<tf.size(); ++ii)
   {
 
@@ -179,7 +159,6 @@
   list.setParameters(p);
 
   list.writeTargets(map,out);
->>>>>>> 6618663a
   TextFile tf;
   tf.load(out);
 
@@ -188,10 +167,6 @@
 
   // now test window overlap
   {
-<<<<<<< HEAD
-  InclusionExclusionList list(11, 0, true);
-  list.writeTargets(map,out,0,rt_in_seconds);
-=======
   InclusionExclusionList list;
   Param p = list.getParameters();
   p.setValue("merge:rt_tol", 11.0);
@@ -199,7 +174,6 @@
   p.setValue("merge:mz_tol_unit", "ppm");
   list.setParameters(p);
   list.writeTargets(map, out);
->>>>>>> 6618663a
   TextFile tf;
   tf.load(out);
 
@@ -210,11 +184,7 @@
 }
 END_SECTION
 
-<<<<<<< HEAD
-START_SECTION((void writeTargets(const std::vector<PeptideIdentification>& pep_ids, const String& out_path, const DoubleReal rel_rt_window_size, const IntList& charges, const bool rt_in_seconds)))
-=======
 START_SECTION((void writeTargets(const std::vector<PeptideIdentification>& pep_ids, const String& out_path, const IntList& charges)))
->>>>>>> 6618663a
 {
   InclusionExclusionList list;
 	FeatureMap<> map;
