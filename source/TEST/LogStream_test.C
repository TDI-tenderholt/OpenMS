--- conflicted
+++ resolved
@@ -74,13 +74,9 @@
   // just see if this crashes with OpenMP
   ostringstream stream_by_logger;
   Log_debug.insert(stream_by_logger);
-<<<<<<< HEAD
-  Log_info.insert(stream_by_logger);
-=======
   Log_debug.remove(cout);
   Log_info.insert(stream_by_logger);
   Log_info.remove(cout);
->>>>>>> 6618663a
 
 #ifdef _OPENMP
 omp_set_num_threads(8);
@@ -104,11 +100,8 @@
 }
 END_SECTION
 
-<<<<<<< HEAD
-=======
 LogStream* nullPointer = 0;
 
->>>>>>> 6618663a
 START_SECTION(LogStream(LogStreamBuf *buf=0, bool delete_buf=true, std::ostream* stream))
 {
   LogStream* l1 = 0;
