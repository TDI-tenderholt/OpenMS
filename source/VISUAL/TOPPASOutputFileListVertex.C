// -*- mode: C++; tab-width: 2; -*-
// vi: set ts=2:
//
// --------------------------------------------------------------------------
//                   OpenMS Mass Spectrometry Framework 
// --------------------------------------------------------------------------
//  Copyright (C) 2003-2011 -- Oliver Kohlbacher, Knut Reinert
//
//  This library is free software; you can redistribute it and/or
//  modify it under the terms of the GNU Lesser General Public
//  License as published by the Free Software Foundation; either
//  version 2.1 of the License, or (at your option) any later version.
//
//  This library is distributed in the hope that it will be useful,
//  but WITHOUT ANY WARRANTY; without even the implied warranty of
//  MERCHANTABILITY or FITNESS FOR A PARTICULAR PURPOSE.  See the GNU
//  Lesser General Public License for more details.
//
//  You should have received a copy of the GNU Lesser General Public
//  License along with this library; if not, write to the Free Software
//  Foundation, Inc., 59 Temple Place, Suite 330, Boston, MA  02111-1307  USA
//
// --------------------------------------------------------------------------
// $Maintainer: Johannes Junker $
// $Authors: Johannes Junker, Chris Bielow $
// --------------------------------------------------------------------------

#include <OpenMS/VISUAL/TOPPASOutputFileListVertex.h>
#include <OpenMS/VISUAL/TOPPASToolVertex.h>
#include <OpenMS/VISUAL/TOPPASMergerVertex.h>
#include <OpenMS/VISUAL/TOPPASEdge.h>
#include <OpenMS/VISUAL/TOPPASScene.h>
#include <OpenMS/SYSTEM/File.h>
#include <OpenMS/FORMAT/FileHandler.h>
#include <OpenMS/FORMAT/FileTypes.h>

#include <QtCore/QFile>
#include <QtCore/QFileInfo>
#include <QtCore/QDir>
#include <QDesktopServices>
#include <QUrl>
#include <QMessageBox>

#include <QCoreApplication>

namespace OpenMS
{
	TOPPASOutputFileListVertex::TOPPASOutputFileListVertex()
		:	TOPPASVertex()
	{
		pen_color_ = Qt::black;
		brush_color_ = Qt::lightGray;
	}
	
	TOPPASOutputFileListVertex::TOPPASOutputFileListVertex(const TOPPASOutputFileListVertex& rhs)
		:	TOPPASVertex(rhs)
	{
		pen_color_ = Qt::black;
		brush_color_ = Qt::lightGray;
	}
	
	TOPPASOutputFileListVertex::~TOPPASOutputFileListVertex()
	{
	
	}
	
	TOPPASOutputFileListVertex& TOPPASOutputFileListVertex::operator= (const TOPPASOutputFileListVertex& rhs)
	{
		TOPPASVertex::operator=(rhs);		
		
		return *this;
	}
	
	void TOPPASOutputFileListVertex::paint(QPainter* painter, const QStyleOptionGraphicsItem* /*option*/, QWidget* /*widget*/)
	{
		QPen pen(pen_color_, 1, Qt::SolidLine, Qt::FlatCap, Qt::MiterJoin);
		if (isSelected())
		{
			pen.setWidth(2);
			painter->setBrush(brush_color_.darker(130));
			pen.setColor(Qt::darkBlue);
		}
		else
		{
			painter->setBrush(brush_color_);
		}
		painter->setPen(pen);
	
		QPainterPath path;
		path.addRoundRect(-70.0, -40.0, 140.0, 80.0, 20, 20);		
 		painter->drawPath(path);
 		
 		pen.setColor(pen_color_);
 		painter->setPen(pen);
    QString text =  QString::number(files_written_) + "/" 
                  + QString::number(files_total_) + " output file" + (files_total_ == 1 ? "" : "s");
		QRectF text_boundings = painter->boundingRect(QRectF(0,0,0,0), Qt::AlignCenter, text);
		painter->drawText(-(int)(text_boundings.width()/2.0), (int)(text_boundings.height()/4.0), text);
		
		//topo sort number
		qreal x_pos = -63.0;
		qreal y_pos = -19.0; 
		painter->drawText(x_pos, y_pos, QString::number(topo_nr_));
	}
	
	QRectF TOPPASOutputFileListVertex::boundingRect() const
	{
		return QRectF(-71,-41,142,82);
	}
	
	QPainterPath TOPPASOutputFileListVertex::shape () const
	{
		QPainterPath shape;
		shape.addRoundRect(-71.0, -41.0, 142.0, 81.0, 20, 20);
		return shape;
	}
	
	void TOPPASOutputFileListVertex::run()
	{
		__DEBUG_BEGIN_METHOD__
		
		// copy tmp files to output dir
		
    // get incoming edge and preceding vertex
		TOPPASEdge* e = *inEdgesBegin();
		TOPPASVertex* tv = e->getSourceVertex();
    RoundPackages pkg = tv->getOutputFiles();
    if (pkg.size()==0)
    {
			std::cerr << "A problem occured while grabbing files from the parent tool. This is a bug, please report it!" << std::endl;
			__DEBUG_END_METHOD__
			return;
		}

<<<<<<< HEAD
		if (!tmp_file_names.isEmpty())
		{
			foreach (const QString& f, tmp_file_names)
			{
				if (!File::exists(f))
				{
					std::cerr << "The file '" << String(f) << "' does not exist!" << std::endl;
					continue;
				}
				QString new_file = parent_dir 
                           + QDir::separator()
                           + getOutputDir().toQString()
                           + QDir::separator()
                           + File::basename(f).toQString().left(190); // ensure 190 char filename (we might append more and reach ~NTFS limit)
				if (new_file.endsWith("_tmp"))
				{
					new_file.chop(4);
				}
				new_file += "_processed";
				// get file type and rename
				FileTypes::Type ft = FileHandler::getTypeByContent(f);
				if (ft != FileTypes::UNKNOWN)
				{
					new_file += "."+(FileHandler::typeToName(ft)).toQString();
				}

        new_file = QDir::toNativeSeparators(new_file);

				if (File::exists(new_file))
				{
					QFile::remove(new_file);
				}
				if (!QFile::copy(f, new_file))
				{
					std::cerr << "Could not copy tmp output file " << String(f) << " to " << String(new_file) << std::endl;
				}
				else
				{
					files_.push_back(new_file);
					emit outputFileWritten(new_file);
				}
			}
		}
		
		update(boundingRect());
		
=======
		String full_dir = createOutputDir(); // create output dir

    round_total_ = (int) pkg.size(); // take number of rounds from previous tool(s) - should all be equal
    round_counter_ = 0;        // once round_counter_ reaches round_total_, we are done

    // clear output file list
		output_files_.clear();
    output_files_.resize(pkg.size()); // #rounds

    files_total_ = 0;
    files_written_ = 0;

    bool dry_run = qobject_cast<TOPPASScene*>(scene())->isDryRun();

    int param_index_src = e->getSourceOutParam();
    int param_index_me = e->getTargetInParam();
    for (int round=0; round < pkg.size(); ++round)
    {
      foreach (const QString& f, pkg[round][param_index_src].filenames)
		  {
			  if (!dry_run && !File::exists(f))
			  {
				  std::cerr << "The file '" << String(f) << "' does not exist!" << std::endl;
				  continue;
			  }
        QString new_file = full_dir.toQString()
                           + QDir::separator()
                           + File::basename(f).toQString().left(190); // ensure 190 char filename (we might append more and reach ~NTFS limit)
			
        // remove "_tmp<number>" if its a suffix
        QRegExp rx("_tmp\\d+$");
			  int tmp_index = rx.indexIn(new_file);
        if (tmp_index != -1) new_file = new_file.left(tmp_index);
			
        // get file type and rename
			  FileTypes::Type ft = (dry_run ? FileTypes::UNKNOWN : FileHandler::getTypeByContent(f)); // this will access the file physically
			  if (ft != FileTypes::UNKNOWN)
			  {
          QString suffix = QString(".") + FileHandler::typeToName(ft).toQString();
          if (!new_file.endsWith(suffix)) new_file += suffix;
			  }

        // only scheduled for writing
        output_files_[round][param_index_me].filenames.push_back(QDir::toNativeSeparators(new_file));
        ++files_total_; 
		  }
    }

    // do the actual copying
    if (dry_run) // assume the copy worked
    {
      files_written_ = files_total_;
      update(boundingRect()); // repaint
    }
    else
    {
      for (int round=0; round < pkg.size(); ++round)
      {
        round_counter_ = round; // for global update, in case someone asks
        for (int i = 0; i < pkg[round][param_index_src].filenames.size(); ++i)
		    {
          QString file_from = pkg[round][param_index_src].filenames[i];
          QString file_to   = output_files_[round][param_index_me].filenames[i];
			    if (File::exists(file_to))
			    {
				    if (!QFile::remove(file_to))
            {
              std::cerr << "Could not delete old output file " << String(file_to) << " before overwriting with new one."<< std::endl;
            }
			    }
			    if (!QFile::copy(file_from, file_to))
			    {
				    std::cerr << "Could not copy tmp output file " << String(file_from) << " to " << String(file_to) << std::endl;
			    }
			    else
			    {
            ++files_written_;
				    emit outputFileWritten(file_to);
			    }
        }
        update(boundingRect()); // repaint
      }
    }

>>>>>>> 6618663a
		finished_ = true;
		emit iAmDone();
		
		__DEBUG_END_METHOD__
	}
	
	void TOPPASOutputFileListVertex::inEdgeHasChanged()
	{
		reset(true);
		qobject_cast<TOPPASScene*>(scene())->updateEdgeColors();
		TOPPASVertex::inEdgeHasChanged();
	}

	void TOPPASOutputFileListVertex::openContainingFolder()
	{
    QString path = getFullOutputDirectory().toQString();
    if (!QDir(path).exists() || (!QDesktopServices::openUrl(QUrl("file:///" + path, QUrl::TolerantMode))))
    {
      QMessageBox::warning(0, "Open Folder Error", "The folder " + path + " could not be opened!");
    }
	}

  String TOPPASOutputFileListVertex::getFullOutputDirectory() const
  {
    TOPPASScene* ts = qobject_cast<TOPPASScene*>(scene());
    String dir = String(ts->getOutDir()).substitute("\\", "/");
    return QDir::cleanPath((dir.ensureLastChar('/') + getOutputDir()).toQString() );
  }

<<<<<<< HEAD
	bool TOPPASOutputFileListVertex::isFinished()
=======
	String TOPPASOutputFileListVertex::getOutputDir() const
>>>>>>> 6618663a
	{
    String dir = String("TOPPAS_out") + String(QDir::separator()) + get3CharsNumber_(topo_nr_);
    return dir;
	}
	
	String TOPPASOutputFileListVertex::createOutputDir()
	{
    String full_dir = getFullOutputDirectory();
		if (!File::exists(full_dir))
		{
			QDir dir;
      if (!dir.mkpath(full_dir.toQString()))
			{
				std::cerr << "Could not create path " << full_dir << std::endl;
			}
		}
    return full_dir;
	}
	
	void TOPPASOutputFileListVertex::setTopoNr(UInt nr)
	{
		if (topo_nr_ != nr)
		{
			// topological number changes --> output dir changes --> reset
			reset(true);
			topo_nr_ = nr;
		}
	}
	
	void TOPPASOutputFileListVertex::reset(bool reset_all_files)
	{
		__DEBUG_BEGIN_METHOD__
		
		files_total_ = 0;
    files_written_ = 0;

    TOPPASVertex::reset();
		
		if (reset_all_files)
		{
			// do not actually delete the output files here
		}
		
		__DEBUG_END_METHOD__
	}
}
<|MERGE_RESOLUTION|>--- conflicted
+++ resolved
@@ -132,54 +132,6 @@
 			return;
 		}
 
-<<<<<<< HEAD
-		if (!tmp_file_names.isEmpty())
-		{
-			foreach (const QString& f, tmp_file_names)
-			{
-				if (!File::exists(f))
-				{
-					std::cerr << "The file '" << String(f) << "' does not exist!" << std::endl;
-					continue;
-				}
-				QString new_file = parent_dir 
-                           + QDir::separator()
-                           + getOutputDir().toQString()
-                           + QDir::separator()
-                           + File::basename(f).toQString().left(190); // ensure 190 char filename (we might append more and reach ~NTFS limit)
-				if (new_file.endsWith("_tmp"))
-				{
-					new_file.chop(4);
-				}
-				new_file += "_processed";
-				// get file type and rename
-				FileTypes::Type ft = FileHandler::getTypeByContent(f);
-				if (ft != FileTypes::UNKNOWN)
-				{
-					new_file += "."+(FileHandler::typeToName(ft)).toQString();
-				}
-
-        new_file = QDir::toNativeSeparators(new_file);
-
-				if (File::exists(new_file))
-				{
-					QFile::remove(new_file);
-				}
-				if (!QFile::copy(f, new_file))
-				{
-					std::cerr << "Could not copy tmp output file " << String(f) << " to " << String(new_file) << std::endl;
-				}
-				else
-				{
-					files_.push_back(new_file);
-					emit outputFileWritten(new_file);
-				}
-			}
-		}
-		
-		update(boundingRect());
-		
-=======
 		String full_dir = createOutputDir(); // create output dir
 
     round_total_ = (int) pkg.size(); // take number of rounds from previous tool(s) - should all be equal
@@ -264,7 +216,6 @@
       }
     }
 
->>>>>>> 6618663a
 		finished_ = true;
 		emit iAmDone();
 		
@@ -294,11 +245,7 @@
     return QDir::cleanPath((dir.ensureLastChar('/') + getOutputDir()).toQString() );
   }
 
-<<<<<<< HEAD
-	bool TOPPASOutputFileListVertex::isFinished()
-=======
 	String TOPPASOutputFileListVertex::getOutputDir() const
->>>>>>> 6618663a
 	{
     String dir = String("TOPPAS_out") + String(QDir::separator()) + get3CharsNumber_(topo_nr_);
     return dir;
