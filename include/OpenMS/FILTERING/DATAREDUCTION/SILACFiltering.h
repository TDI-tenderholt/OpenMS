--- conflicted
+++ resolved
@@ -66,11 +66,7 @@
       /**
        * @brief Wrapper class for spectrum interpolation
        */
-<<<<<<< HEAD
-      class SpectrumInterpolation
-=======
       class OPENMS_DLLAPI SpectrumInterpolation
->>>>>>> 216f6eec
       {
         private:
           gsl_interp_accel *current_;
